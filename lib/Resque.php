<?php
/**
 * Base Resque class.
 *
 * @package		Resque
 * @author		Chris Boulton <chris@bigcommerce.com>
 * @license		http://www.opensource.org/licenses/mit-license.php
 */
class Resque
{
	const VERSION = '1.2';

    const DEFAULT_INTERVAL = 5;

	/**
	 * @var Resque_Redis Instance of Resque_Redis that talks to redis.
	 */
	public static $redis = null;

	/**
	 * @var mixed Host/port conbination separated by a colon, or a nested
	 * array of server swith host/port pairs
	 */
	protected static $redisServer = null;

	/**
	 * @var int ID of Redis database to select.
	 */
	protected static $redisDatabase = 0;

	/**
	 * Given a host/port combination separated by a colon, set it as
	 * the redis server that Resque will talk to.
	 *
	 * @param mixed $server Host/port combination separated by a colon, or
	 *                      a nested array of servers with host/port pairs.
	 * @param int $database
	 */
	public static function setBackend($server, $database = 0)
	{
		self::$redisServer   = $server;
		self::$redisDatabase = $database;
		self::$redis         = null;
	}

	/**
	 * Return an instance of the Resque_Redis class instantiated for Resque.
	 *
	 * @return Resque_Redis Instance of Resque_Redis.
	 */
	public static function redis()
	{
		if (self::$redis !== null) {
			return self::$redis;
		}

		$server = self::$redisServer;
		if (empty($server)) {
			$server = 'localhost:6379';
		}

		self::$redis = new Resque_Redis($server, self::$redisDatabase);
		return self::$redis;
	}
	
	/**
	 * fork() helper method for php-resque that handles issues PHP socket
	 * and phpredis have with passing around sockets between child/parent
	 * processes.
	 *
	 * Will close connection to Redis before forking.
	 *
	 * @return int Return vars as per pcntl_fork()
	 */
	public static function fork()
	{
		if(!function_exists('pcntl_fork')) {
			return -1;
		}

		// Close the connection to Redis before forking.
		// This is a workaround for issues phpredis has.
		self::$redis = null;

		$pid = pcntl_fork();
		if($pid === -1) {
			throw new RuntimeException('Unable to fork child worker.');
		}

		return $pid;
	}

	/**
	 * Push a job to the end of a specific queue. If the queue does not
	 * exist, then create it as well.
	 *
	 * @param string $queue The name of the queue to add the job to.
	 * @param array $item Job description as an array to be JSON encoded.
	 */
	public static function push($queue, $item)
	{
		self::redis()->sadd('queues', $queue);
		$length = self::redis()->rpush('queue:' . $queue, json_encode($item));
		if ($length < 1) {
			return false;
		}
		return true;
	}

	/**
	 * Pop an item off the end of the specified queue, decode it and
	 * return it.
	 *
	 * @param string $queue The name of the queue to fetch an item from.
	 * @return array Decoded item from the queue.
	 */
	public static function pop($queue)
	{
        $item = self::redis()->lpop('queue:' . $queue);

		if(!$item) {
			return;
		}

		return json_decode($item, true);
	}

    /**
     * Pop an item off the end of the specified queues, using blocking list pop,
     * decode it and return it.
     *
     * @param array         $queues
     * @param int           $timeout
     * @return null|array   Decoded item from the queue.
     */
    public static function blpop(array $queues, $timeout)
    {
        $list = array();
        foreach($queues AS $queue) {
            $list[] = 'queue:' . $queue;
        }

        $item = self::redis()->blpop($list, (int)$timeout);

        if(!$item) {
            return;
        }

<<<<<<< HEAD
        /**
         * Normally the Resque_Redis class returns queue names without the prefix
         * But the blpop is a bit different. It returns the name as prefix:queue:name
         * So we need to strip off the prefix:queue: part
         */
        $queue = substr($item[0], strlen(self::redis()->getPrefix() . 'queue:'));

        return array(
            'queue'   => $queue,
            'payload' => json_decode($item[1], true)
        );
=======
        return json_decode($item[1], true);
>>>>>>> 66fec608
    }

	/**
	 * Return the size (number of pending jobs) of the specified queue.
	 *
	 * @param $queue name of the queue to be checked for pending jobs
	 *
	 * @return int The size of the queue.
	 */
	public static function size($queue)
	{
		return self::redis()->llen('queue:' . $queue);
	}

	/**
	 * Create a new job and save it to the specified queue.
	 *
	 * @param string $queue The name of the queue to place the job in.
	 * @param string $class The name of the class that contains the code to execute the job.
	 * @param array $args Any optional arguments that should be passed when the job is executed.
	 * @param boolean $trackStatus Set to true to be able to monitor the status of a job.
	 *
	 * @return string
	 */
	public static function enqueue($queue, $class, $args = null, $trackStatus = false)
	{
		$result = Resque_Job::create($queue, $class, $args, $trackStatus);
		if ($result) {
			Resque_Event::trigger('afterEnqueue', array(
				'class' => $class,
				'args'  => $args,
				'queue' => $queue,
			));
		}

		return $result;
	}

	/**
	 * Reserve and return the next available job in the specified queue.
	 *
	 * @param string $queue Queue to fetch next available job from.
	 * @return Resque_Job Instance of Resque_Job to be processed, false if none or error.
	 */
	public static function reserve($queue)
	{
		return Resque_Job::reserve($queue);
	}

	/**
	 * Get an array of all known queues.
	 *
	 * @return array Array of queues.
	 */
	public static function queues()
	{
		$queues = self::redis()->smembers('queues');
		if(!is_array($queues)) {
			$queues = array();
		}
		return $queues;
	}
}<|MERGE_RESOLUTION|>--- conflicted
+++ resolved
@@ -146,7 +146,6 @@
             return;
         }
 
-<<<<<<< HEAD
         /**
          * Normally the Resque_Redis class returns queue names without the prefix
          * But the blpop is a bit different. It returns the name as prefix:queue:name
@@ -158,9 +157,6 @@
             'queue'   => $queue,
             'payload' => json_decode($item[1], true)
         );
-=======
-        return json_decode($item[1], true);
->>>>>>> 66fec608
     }
 
 	/**
